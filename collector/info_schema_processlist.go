--- conflicted
+++ resolved
@@ -157,11 +157,7 @@
 }
 
 // Scrape collects data from database connection and sends it over channel as prometheus metric.
-<<<<<<< HEAD
-func (ScrapeProcesslist) Scrape(ctx context.Context, db *sql.DB, ch chan<- prometheus.Metric, constLabels prometheus.Labels) error {
-=======
-func (ScrapeProcesslist) Scrape(ctx context.Context, db *sql.DB, ch chan<- prometheus.Metric, logger log.Logger) error {
->>>>>>> 72c32a44
+func (ScrapeProcesslist) Scrape(ctx context.Context, db *sql.DB, ch chan<- prometheus.Metric, constLabels prometheus.Labels, logger log.Logger) error {
 	processQuery := fmt.Sprintf(
 		infoSchemaProcesslistQuery,
 		*processlistMinTime,
