// Copyright 2018 The Prometheus Authors
// Licensed under the Apache License, Version 2.0 (the "License");
// you may not use this file except in compliance with the License.
// You may obtain a copy of the License at
//
// http://www.apache.org/licenses/LICENSE-2.0
//
// Unless required by applicable law or agreed to in writing, software
// distributed under the License is distributed on an "AS IS" BASIS,
// WITHOUT WARRANTIES OR CONDITIONS OF ANY KIND, either express or implied.
// See the License for the specific language governing permissions and
// limitations under the License.

// Scrape `information_schema.query_response_time*` tables.

package collector

import (
	"context"
	"database/sql"
	"strconv"
	"strings"

	"github.com/go-kit/kit/log"
	"github.com/go-kit/kit/log/level"
	"github.com/prometheus/client_golang/prometheus"
)

const queryResponseCheckQuery = `SELECT @@query_response_time_stats`

var (
	// Use uppercase for table names, otherwise read/write split will return the same results as total
	// due to the bug.
	queryResponseTimeQueries = [3]string{
		"SELECT TIME, COUNT, TOTAL FROM INFORMATION_SCHEMA.QUERY_RESPONSE_TIME",
		"SELECT TIME, COUNT, TOTAL FROM INFORMATION_SCHEMA.QUERY_RESPONSE_TIME_READ",
		"SELECT TIME, COUNT, TOTAL FROM INFORMATION_SCHEMA.QUERY_RESPONSE_TIME_WRITE",
	}
)

func processQueryResponseTimeTable(ctx context.Context, db *sql.DB, ch chan<- prometheus.Metric, query string, desc *prometheus.Desc) error {
	queryDistributionRows, err := db.QueryContext(ctx, query)
	if err != nil {
		return err
	}
	defer queryDistributionRows.Close()

	var (
		length       string
		count        uint64
		total        string
		histogramCnt uint64
		histogramSum float64
		countBuckets = map[float64]uint64{}
	)

	for queryDistributionRows.Next() {
		err = queryDistributionRows.Scan(
			&length,
			&count,
			&total,
		)
		if err != nil {
			return err
		}

		length, _ := strconv.ParseFloat(strings.TrimSpace(length), 64)
		total, _ := strconv.ParseFloat(strings.TrimSpace(total), 64)
		histogramCnt += count
		histogramSum += total
		// Special case for "TOO LONG" row where we take into account the count field which is the only available
		// and do not add it as a part of histogram or metric
		if length == 0 {
			continue
		}
		countBuckets[length] = histogramCnt
	}
	// Create histogram with query counts
	ch <- prometheus.MustNewConstHistogram(desc, histogramCnt, histogramSum, countBuckets)
	return nil
}

// ScrapeQueryResponseTime collects from `information_schema.query_response_time`.
type ScrapeQueryResponseTime struct{}

// Name of the Scraper. Should be unique.
func (ScrapeQueryResponseTime) Name() string {
	return "info_schema.query_response_time"
}

// Help describes the role of the Scraper.
func (ScrapeQueryResponseTime) Help() string {
	return "Collect query response time distribution if query_response_time_stats is ON."
}

// Version of MySQL from which scraper is available.
func (ScrapeQueryResponseTime) Version() float64 {
	return 5.5
}

// Scrape collects data from database connection and sends it over channel as prometheus metric.
<<<<<<< HEAD
func (ScrapeQueryResponseTime) Scrape(ctx context.Context, db *sql.DB, ch chan<- prometheus.Metric, constLabels prometheus.Labels) error {
=======
func (ScrapeQueryResponseTime) Scrape(ctx context.Context, db *sql.DB, ch chan<- prometheus.Metric, logger log.Logger) error {
>>>>>>> 72c32a44
	var queryStats uint8
	err := db.QueryRowContext(ctx, queryResponseCheckQuery).Scan(&queryStats)
	if err != nil {
		level.Debug(logger).Log("msg", "Query response time distribution is not available.")
		return nil
	}
	if queryStats == 0 {
		level.Debug(logger).Log("msg", "MySQL variable is OFF.", "var", "query_response_time_stats")
		return nil
	}

	descs := [3]*prometheus.Desc{
		newDesc(informationSchema, "query_response_time_seconds", "The number of all queries by duration they took to execute.", constLabels),
		newDesc(informationSchema, "read_query_response_time_seconds", "The number of read queries by duration they took to execute.", constLabels),
		newDesc(informationSchema, "write_query_response_time_seconds", "The number of write queries by duration they took to execute.", constLabels),
	}
	for i, query := range queryResponseTimeQueries {
		err := processQueryResponseTimeTable(ctx, db, ch, query, descs[i])
		// The first query should not fail if query_response_time_stats is ON,
		// unlike the other two when the read/write tables exist only with Percona Server 5.6/5.7.
		if i == 0 && err != nil {
			return err
		}
	}
	return nil
}

// check interface
var _ Scraper = ScrapeQueryResponseTime{}<|MERGE_RESOLUTION|>--- conflicted
+++ resolved
@@ -99,11 +99,7 @@
 }
 
 // Scrape collects data from database connection and sends it over channel as prometheus metric.
-<<<<<<< HEAD
-func (ScrapeQueryResponseTime) Scrape(ctx context.Context, db *sql.DB, ch chan<- prometheus.Metric, constLabels prometheus.Labels) error {
-=======
-func (ScrapeQueryResponseTime) Scrape(ctx context.Context, db *sql.DB, ch chan<- prometheus.Metric, logger log.Logger) error {
->>>>>>> 72c32a44
+func (ScrapeQueryResponseTime) Scrape(ctx context.Context, db *sql.DB, ch chan<- prometheus.Metric, constLabels prometheus.Labels, logger log.Logger) error {
 	var queryStats uint8
 	err := db.QueryRowContext(ctx, queryResponseCheckQuery).Scan(&queryStats)
 	if err != nil {
