// Copyright 2018 The Prometheus Authors
// Licensed under the Apache License, Version 2.0 (the "License");
// you may not use this file except in compliance with the License.
// You may obtain a copy of the License at
//
// http://www.apache.org/licenses/LICENSE-2.0
//
// Unless required by applicable law or agreed to in writing, software
// distributed under the License is distributed on an "AS IS" BASIS,
// WITHOUT WARRANTIES OR CONDITIONS OF ANY KIND, either express or implied.
// See the License for the specific language governing permissions and
// limitations under the License.

package collector

import (
	"context"
	"database/sql"

	"github.com/go-kit/kit/log"
	"github.com/prometheus/client_golang/prometheus"
)

const perfReplicationGroupMemeberStatsQuery = `
	SELECT MEMBER_ID,COUNT_TRANSACTIONS_IN_QUEUE,COUNT_TRANSACTIONS_CHECKED,COUNT_CONFLICTS_DETECTED,COUNT_TRANSACTIONS_ROWS_VALIDATING
	  FROM performance_schema.replication_group_member_stats
	`

// ScrapePerfReplicationGroupMemberStats collects from `performance_schema.replication_group_member_stats`.
type ScrapePerfReplicationGroupMemberStats struct{}

// Name of the Scraper. Should be unique.
func (ScrapePerfReplicationGroupMemberStats) Name() string {
	return performanceSchema + ".replication_group_member_stats"
}

// Help describes the role of the Scraper.
func (ScrapePerfReplicationGroupMemberStats) Help() string {
	return "Collect metrics from performance_schema.replication_group_member_stats"
}

// Version of MySQL from which scraper is available.
func (ScrapePerfReplicationGroupMemberStats) Version() float64 {
	return 5.7
}

// Scrape collects data from database connection and sends it over channel as prometheus metric.
<<<<<<< HEAD
func (ScrapePerfReplicationGroupMemberStats) Scrape(ctx context.Context, db *sql.DB, ch chan<- prometheus.Metric, constLabels prometheus.Labels) error {
=======
func (ScrapePerfReplicationGroupMemberStats) Scrape(ctx context.Context, db *sql.DB, ch chan<- prometheus.Metric, logger log.Logger) error {
>>>>>>> 72c32a44
	perfReplicationGroupMemeberStatsRows, err := db.QueryContext(ctx, perfReplicationGroupMemeberStatsQuery)
	if err != nil {
		return err
	}
	defer perfReplicationGroupMemeberStatsRows.Close()

	var (
		memberId                                                string
		countTransactionsInQueue, countTransactionsChecked      uint64
		countConflictsDetected, countTransactionsRowsValidating uint64
	)

	for perfReplicationGroupMemeberStatsRows.Next() {
		if err := perfReplicationGroupMemeberStatsRows.Scan(
			&memberId, &countTransactionsInQueue, &countTransactionsChecked,
			&countConflictsDetected, &countTransactionsRowsValidating,
		); err != nil {
			return err
		}
		ch <- prometheus.MustNewConstMetric(
			newDescLabels(performanceSchema, "transaction_in_queue", "The number of transactions in the queue pending conflict detection checks. Once the transactions have been checked for conflicts, if they pass the check, they are queued to be applied as well.", constLabels, []string{"member_id"}),
			prometheus.CounterValue, float64(countTransactionsInQueue),
			memberId,
		)
		ch <- prometheus.MustNewConstMetric(
			newDescLabels(performanceSchema, "transaction_checked", "The number of transactions that have been checked for conflicts.", constLabels, []string{"member_id"}),
			prometheus.CounterValue, float64(countTransactionsChecked),
			memberId,
		)
		ch <- prometheus.MustNewConstMetric(
			newDescLabels(performanceSchema, "conflicts_detected", "The number of transactions that did not pass the conflict detection check.", constLabels, []string{"member_id"}),
			prometheus.CounterValue, float64(countConflictsDetected),
			memberId,
		)
		ch <- prometheus.MustNewConstMetric(
			newDescLabels(performanceSchema, "transaction_rows_validating", "The current size of the conflict detection database (against which each transaction is certified).", constLabels, []string{"member_id"}),
			prometheus.CounterValue, float64(countTransactionsRowsValidating),
			memberId,
		)
	}
	return nil
}

// check interface
var _ Scraper = ScrapePerfReplicationGroupMemberStats{}<|MERGE_RESOLUTION|>--- conflicted
+++ resolved
@@ -45,11 +45,7 @@
 }
 
 // Scrape collects data from database connection and sends it over channel as prometheus metric.
-<<<<<<< HEAD
-func (ScrapePerfReplicationGroupMemberStats) Scrape(ctx context.Context, db *sql.DB, ch chan<- prometheus.Metric, constLabels prometheus.Labels) error {
-=======
-func (ScrapePerfReplicationGroupMemberStats) Scrape(ctx context.Context, db *sql.DB, ch chan<- prometheus.Metric, logger log.Logger) error {
->>>>>>> 72c32a44
+func (ScrapePerfReplicationGroupMemberStats) Scrape(ctx context.Context, db *sql.DB, ch chan<- prometheus.Metric, constLabels prometheus.Labels, logger log.Logger) error {
 	perfReplicationGroupMemeberStatsRows, err := db.QueryContext(ctx, perfReplicationGroupMemeberStatsQuery)
 	if err != nil {
 		return err
