// Copyright 2018 The Prometheus Authors
// Licensed under the Apache License, Version 2.0 (the "License");
// you may not use this file except in compliance with the License.
// You may obtain a copy of the License at
//
// http://www.apache.org/licenses/LICENSE-2.0
//
// Unless required by applicable law or agreed to in writing, software
// distributed under the License is distributed on an "AS IS" BASIS,
// WITHOUT WARRANTIES OR CONDITIONS OF ANY KIND, either express or implied.
// See the License for the specific language governing permissions and
// limitations under the License.

// Scrape `information_schema.user_statistics`.

package collector

import (
	"context"
	"database/sql"
	"fmt"
	"strings"

	"github.com/go-kit/kit/log"
	"github.com/go-kit/kit/log/level"
	"github.com/prometheus/client_golang/prometheus"
)

const userStatQuery = `SELECT * FROM information_schema.user_statistics`

var (
	informationSchemaUserStatistics = map[string][]string{
		"TOTAL_CONNECTIONS":           []string{"user_statistics_total_connections", "The number of connections created for this user."},
		"CONCURRENT_CONNECTIONS":      []string{"user_statistics_concurrent_connections", "The number of concurrent connections for this user."},
		"CONNECTED_TIME":              []string{"user_statistics_connected_time_seconds_total", "The cumulative number of seconds elapsed while there were connections from this user."},
		"BUSY_TIME":                   []string{"user_statistics_busy_seconds_total", "The cumulative number of seconds there was activity on connections from this user."},
		"CPU_TIME":                    []string{"user_statistics_cpu_time_seconds_total", "The cumulative CPU time elapsed, in seconds, while servicing this user's connections."},
		"BYTES_RECEIVED":              []string{"user_statistics_bytes_received_total", "The number of bytes received from this user’s connections."},
		"BYTES_SENT":                  []string{"user_statistics_bytes_sent_total", "The number of bytes sent to this user’s connections."},
		"BINLOG_BYTES_WRITTEN":        []string{"user_statistics_binlog_bytes_written_total", "The number of bytes written to the binary log from this user’s connections."},
		"ROWS_READ":                   []string{"user_statistics_rows_read_total", "The number of rows read by this user’s connections."},
		"ROWS_SENT":                   []string{"user_statistics_rows_sent_total", "The number of rows sent by this user’s connections."},
		"ROWS_DELETED":                []string{"user_statistics_rows_deleted_total", "The number of rows deleted by this user’s connections."},
		"ROWS_INSERTED":               []string{"user_statistics_rows_inserted_total", "The number of rows inserted by this user’s connections."},
		"ROWS_FETCHED":                []string{"user_statistics_rows_fetched_total", "The number of rows fetched by this user’s connections."},
		"ROWS_UPDATED":                []string{"user_statistics_rows_updated_total", "The number of rows updated by this user’s connections."},
		"TABLE_ROWS_READ":             []string{"user_statistics_table_rows_read_total", "The number of rows read from tables by this user’s connections. (It may be different from ROWS_FETCHED)."},
		"SELECT_COMMANDS":             []string{"user_statistics_select_commands_total", "The number of SELECT commands executed from this user’s connections."},
		"UPDATE_COMMANDS":             []string{"user_statistics_update_commands_total", "The number of UPDATE commands executed from this user’s connections."},
		"OTHER_COMMANDS":              []string{"user_statistics_other_commands_total", "The number of other commands executed from this user’s connections."},
		"COMMIT_TRANSACTIONS":         []string{"user_statistics_commit_transactions_total", "The number of COMMIT commands issued by this user’s connections."},
		"ROLLBACK_TRANSACTIONS":       []string{"user_statistics_rollback_transactions_total", "The number of ROLLBACK commands issued by this user’s connections."},
		"DENIED_CONNECTIONS":          []string{"user_statistics_denied_connections_total", "The number of connections denied to this user."},
		"LOST_CONNECTIONS":            []string{"user_statistics_lost_connections_total", "The number of this user’s connections that were terminated uncleanly."},
		"ACCESS_DENIED":               []string{"user_statistics_access_denied_total", "The number of times this user’s connections issued commands that were denied."},
		"EMPTY_QUERIES":               []string{"user_statistics_empty_queries_total", "The number of times this user’s connections sent empty queries to the server."},
		"TOTAL_SSL_CONNECTIONS":       []string{"user_statistics_total_ssl_connections_total", "The number of times this user’s connections connected using SSL to the server."},
		"MAX_STATEMENT_TIME_EXCEEDED": []string{"user_statistics_max_statement_time_exceeded_total", "The number of times a statement was aborted, because it was executed longer than its MAX_STATEMENT_TIME threshold."},
	}
)

// ScrapeUserStat collects from `information_schema.user_statistics`.
type ScrapeUserStat struct{}

// Name of the Scraper. Should be unique.
func (ScrapeUserStat) Name() string {
	return "info_schema.userstats"
}

// Help describes the role of the Scraper.
func (ScrapeUserStat) Help() string {
	return "If running with userstat=1, set to true to collect user statistics"
}

// Version of MySQL from which scraper is available.
func (ScrapeUserStat) Version() float64 {
	return 5.1
}

// Scrape collects data from database connection and sends it over channel as prometheus metric.
<<<<<<< HEAD
func (ScrapeUserStat) Scrape(ctx context.Context, db *sql.DB, ch chan<- prometheus.Metric, constLabels prometheus.Labels) error {
=======
func (ScrapeUserStat) Scrape(ctx context.Context, db *sql.DB, ch chan<- prometheus.Metric, logger log.Logger) error {
>>>>>>> 72c32a44
	var varName, varVal string
	err := db.QueryRowContext(ctx, userstatCheckQuery).Scan(&varName, &varVal)
	if err != nil {
		level.Debug(logger).Log("msg", "Detailed user stats are not available.")
		return nil
	}
	if varVal == "OFF" {
		level.Debug(logger).Log("msg", "MySQL variable is OFF.", "var", varName)
		return nil
	}

	informationSchemaUserStatisticsRows, err := db.QueryContext(ctx, userStatQuery)
	if err != nil {
		return err
	}
	defer informationSchemaUserStatisticsRows.Close()

	// The user column is assumed to be column[0], while all other data is assumed to be coerceable to float64.
	// Because of the user column, userStatData[0] maps to columnNames[1] when reading off the metrics
	// (because userStatScanArgs is mapped as [ &user, &userData[0], &userData[1] ... &userdata[n] ]
	// To map metrics to names therefore we always range over columnNames[1:]
	var columnNames []string
	columnNames, err = informationSchemaUserStatisticsRows.Columns()
	if err != nil {
		return err
	}

	var user string                                        // Holds the username, which should be in column 0.
	var userStatData = make([]float64, len(columnNames)-1) // 1 less because of the user column.
	var userStatScanArgs = make([]interface{}, len(columnNames))
	userStatScanArgs[0] = &user
	for i := range userStatData {
		userStatScanArgs[i+1] = &userStatData[i]
	}

	for informationSchemaUserStatisticsRows.Next() {
		err = informationSchemaUserStatisticsRows.Scan(userStatScanArgs...)
		if err != nil {
			return err
		}

		// Loop over column names, and match to scan data. Unknown columns
		// will be filled with an untyped metric number. We assume other then
		// user, that we'll only get numbers.
		for idx, columnName := range columnNames[1:] {
			if metric, ok := informationSchemaUserStatistics[columnName]; ok {
				metricType := prometheus.CounterValue
				if columnName == "CONCURRENT_CONNECTIONS" {
					metricType = prometheus.GaugeValue
				}
				desc := newDescLabels(informationSchema, metric[0], metric[1], constLabels, []string{"user"})
				ch <- prometheus.MustNewConstMetric(desc, metricType, float64(userStatData[idx]), user)
			} else {
				// Unknown metric. Report as untyped.
				desc := newDescLabels(informationSchema, fmt.Sprintf("user_statistics_%s", strings.ToLower(columnName)), fmt.Sprintf("Unsupported metric from column %s", columnName), constLabels, []string{"user"})
				ch <- prometheus.MustNewConstMetric(desc, prometheus.UntypedValue, float64(userStatData[idx]), user)
			}
		}
	}
	return nil
}

// check interface
var _ Scraper = ScrapeUserStat{}<|MERGE_RESOLUTION|>--- conflicted
+++ resolved
@@ -78,11 +78,7 @@
 }
 
 // Scrape collects data from database connection and sends it over channel as prometheus metric.
-<<<<<<< HEAD
-func (ScrapeUserStat) Scrape(ctx context.Context, db *sql.DB, ch chan<- prometheus.Metric, constLabels prometheus.Labels) error {
-=======
-func (ScrapeUserStat) Scrape(ctx context.Context, db *sql.DB, ch chan<- prometheus.Metric, logger log.Logger) error {
->>>>>>> 72c32a44
+func (ScrapeUserStat) Scrape(ctx context.Context, db *sql.DB, ch chan<- prometheus.Metric, constLabels prometheus.Labels, logger log.Logger) error {
 	var varName, varVal string
 	err := db.QueryRowContext(ctx, userstatCheckQuery).Scan(&varName, &varVal)
 	if err != nil {
