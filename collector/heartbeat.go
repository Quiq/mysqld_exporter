// Copyright 2018 The Prometheus Authors
// Licensed under the Apache License, Version 2.0 (the "License");
// you may not use this file except in compliance with the License.
// You may obtain a copy of the License at
//
// http://www.apache.org/licenses/LICENSE-2.0
//
// Unless required by applicable law or agreed to in writing, software
// distributed under the License is distributed on an "AS IS" BASIS,
// WITHOUT WARRANTIES OR CONDITIONS OF ANY KIND, either express or implied.
// See the License for the specific language governing permissions and
// limitations under the License.

// Scrape heartbeat data.

package collector

import (
	"context"
	"database/sql"
	"fmt"
	"strconv"

	"github.com/go-kit/kit/log"
	"github.com/prometheus/client_golang/prometheus"
	"gopkg.in/alecthomas/kingpin.v2"
)

const (
	// heartbeat is the Metric subsystem we use.
	heartbeat = "heartbeat"
	// heartbeatQuery is the query used to fetch the stored and current
	// timestamps. %s will be replaced by the database and table name.
	// The second column allows gets the server timestamp at the exact same
	// time the query is run.
	heartbeatQuery = "SELECT UNIX_TIMESTAMP(ts), UNIX_TIMESTAMP(NOW(6)), server_id from `%s`.`%s`"
)

var (
	collectHeartbeatDatabase = kingpin.Flag(
		"collect.heartbeat.database",
		"Database from where to collect heartbeat data",
	).Default("heartbeat").String()
	collectHeartbeatTable = kingpin.Flag(
		"collect.heartbeat.table",
		"Table from where to collect heartbeat data",
	).Default("heartbeat").String()
)

// ScrapeHeartbeat scrapes from the heartbeat table.
// This is mainly targeting pt-heartbeat, but will work with any heartbeat
// implementation that writes to a table with two columns:
// CREATE TABLE heartbeat (
//  ts                    varchar(26) NOT NULL,
//  server_id             int unsigned NOT NULL PRIMARY KEY,
// );
type ScrapeHeartbeat struct{}

// Name of the Scraper. Should be unique.
func (ScrapeHeartbeat) Name() string {
	return "heartbeat"
}

// Help describes the role of the Scraper.
func (ScrapeHeartbeat) Help() string {
	return "Collect from heartbeat"
}

// Version of MySQL from which scraper is available.
func (ScrapeHeartbeat) Version() float64 {
	return 5.1
}

// Scrape collects data from database connection and sends it over channel as prometheus metric.
<<<<<<< HEAD
func (ScrapeHeartbeat) Scrape(ctx context.Context, db *sql.DB, ch chan<- prometheus.Metric, constLabels prometheus.Labels) error {
=======
func (ScrapeHeartbeat) Scrape(ctx context.Context, db *sql.DB, ch chan<- prometheus.Metric, logger log.Logger) error {
>>>>>>> 72c32a44
	query := fmt.Sprintf(heartbeatQuery, *collectHeartbeatDatabase, *collectHeartbeatTable)
	heartbeatRows, err := db.QueryContext(ctx, query)
	if err != nil {
		return err
	}
	defer heartbeatRows.Close()

	var (
		now, ts  sql.RawBytes
		serverId int
	)

	for heartbeatRows.Next() {
		if err := heartbeatRows.Scan(&ts, &now, &serverId); err != nil {
			return err
		}

		tsFloatVal, err := strconv.ParseFloat(string(ts), 64)
		if err != nil {
			return err
		}

		nowFloatVal, err := strconv.ParseFloat(string(now), 64)
		if err != nil {
			return err
		}

		serverId := strconv.Itoa(serverId)

		ch <- prometheus.MustNewConstMetric(
			newDescLabels(heartbeat, "now_timestamp_seconds", "Timestamp of the current server.", constLabels, []string{"server_id"}),
			prometheus.GaugeValue,
			nowFloatVal,
			serverId,
		)
		ch <- prometheus.MustNewConstMetric(
			newDescLabels(heartbeat, "stored_timestamp_seconds", "Timestamp stored in the heartbeat table.", constLabels, []string{"server_id"}),
			prometheus.GaugeValue,
			tsFloatVal,
			serverId,
		)
	}

	return nil
}

// check interface
var _ Scraper = ScrapeHeartbeat{}<|MERGE_RESOLUTION|>--- conflicted
+++ resolved
@@ -72,11 +72,7 @@
 }
 
 // Scrape collects data from database connection and sends it over channel as prometheus metric.
-<<<<<<< HEAD
-func (ScrapeHeartbeat) Scrape(ctx context.Context, db *sql.DB, ch chan<- prometheus.Metric, constLabels prometheus.Labels) error {
-=======
-func (ScrapeHeartbeat) Scrape(ctx context.Context, db *sql.DB, ch chan<- prometheus.Metric, logger log.Logger) error {
->>>>>>> 72c32a44
+func (ScrapeHeartbeat) Scrape(ctx context.Context, db *sql.DB, ch chan<- prometheus.Metric, constLabels prometheus.Labels, logger log.Logger) error {
 	query := fmt.Sprintf(heartbeatQuery, *collectHeartbeatDatabase, *collectHeartbeatTable)
 	heartbeatRows, err := db.QueryContext(ctx, query)
 	if err != nil {
